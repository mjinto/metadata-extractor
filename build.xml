--- conflicted
+++ resolved
@@ -1,175 +1,155 @@
-<?xml version="1.0"?>
-
-<!--
-  ~ Copyright 2002-2012 Drew Noakes
-  ~
-  ~    Licensed under the Apache License, Version 2.0 (the "License");
-  ~    you may not use this file except in compliance with the License.
-  ~    You may obtain a copy of the License at
-  ~
-  ~        http://www.apache.org/licenses/LICENSE-2.0
-  ~
-  ~    Unless required by applicable law or agreed to in writing, software
-  ~    distributed under the License is distributed on an "AS IS" BASIS,
-  ~    WITHOUT WARRANTIES OR CONDITIONS OF ANY KIND, either express or implied.
-  ~    See the License for the specific language governing permissions and
-  ~    limitations under the License.
-  ~
-  ~ More information about this project is available at:
-  ~
-  ~    http://drewnoakes.com/code/exif/
-  ~    http://code.google.com/p/metadata-extractor/
-  -->
-
-<project name="metadata-extractor" default="test" basedir=".">
-
-    <description>metadata-extractor build file</description>
-
-<<<<<<< HEAD
-    <property name="version"        value="2.6.4"/>
-    <property name="dist"           location="Releases"/>
-    <property name="src"            value="Source"/>
-    <property name="output"         value="Output/Source"/>
-    <property name="test-src"       value="Tests"/>
-    <property name="test-output"    value="Output/Tests"/>
-    <property name="sample-src"     value="Samples"/>
-    <property name="javadoc"        value="Javadoc"/>
-    <property name="test.reports"   value="TestReports"/>
-    <property name="lib"            value="Libraries"/>
-    <property name="verbose"        value="true"/>
-    <property name="debug"          value="off"/>
-    <property name="classpath"      value="${lib}/junit-4.8.2.jar;${lib}/xmpcore.jar"/>
-=======
-    <property name="library-version" value="2.6.4"/>
-    <property name="java-version"    value="1.6"/>
-    <property name="dist"            location="Releases"/>
-    <property name="src"             value="Source"/>
-    <property name="output"          value="Output/Source"/>
-    <property name="test-src"        value="Tests"/>
-    <property name="test-output"     value="Output/Tests"/>
-    <property name="sample-src"      value="Samples"/>
-    <property name="javadoc"         value="Javadoc"/>
-    <property name="test.reports"    value="TestReports"/>
-    <property name="lib"             value="Libraries"/>
-    <property name="verbose"         value="true"/>
-    <property name="debug"           value="off"/>
-    <property name="classpath"       value="${lib}/junit-4.8.2.jar;${lib}/xmpcore.jar"/>
->>>>>>> 7dc6e93d
-
-    <target name="clean" description="deletes and recreates the destination directory">
-        <delete verbose="${verbose}" dir="${output}"/>
-        <mkdir dir="${output}"/>
-        <delete verbose="${verbose}" dir="${test-output}"/>
-        <mkdir dir="${test-output}"/>
-        <mkdir dir="${dist}"/>
-    </target>
-
-    <target name="compile" description="compile the source">
-        <!-- TODO somehow exclude file "${src}/com/drew/metadata/test/SampleUsage.java" to get rid of warnings -->
-        <javac classpath="${classpath}"
-               srcdir="${src}"
-               destdir="${output}"
-               source="${java-version}"
-               target="${java-version}"
-               debug="${debug}"
-               verbose="${verbose}"/>
-        <javac classpath="${classpath};${output}"
-               srcdir="${test-src}"
-               destdir="${test-output}"
-               source="${java-version}"
-               target="${java-version}"
-               debug="${debug}"
-               verbose="${verbose}"/>
-        <!--<copyfile src="LICENSE-2.0.txt" dest="${build}" forceoverwrite="true" />-->
-    </target>
-
-    <target name="test" depends="clean, compile" description="run all junit tests">
-        <delete verbose="${verbose}" dir="${test.reports}"/>
-        <mkdir dir="${test.reports}"/>
-        <junit printsummary="yes" logfailedtests="true" fork="yes" haltonfailure="yes">
-            <classpath>
-                <pathelement location="${output}"/>
-                <pathelement location="${test-output}"/>
-                <pathelement path="${java.class.path}"/>
-                <pathelement path="${lib}/junit-4.8.2.jar"/>
-                <pathelement path="${lib}/xmpcore.jar"/>
-            </classpath>
-            <formatter type="plain"/>
-            <!--<test name="com.drew.metadata.test.AllTests" />-->
-            <!--todir="${test.report.dir}"-->
-            <batchtest todir="${test.reports}">
-				<fileset dir="${test-src}">
-					<include name="**/*Test.java" />
-				</fileset>
-			</batchtest>
-        </junit>
-    </target>
-
-    <target name="dist-binaries" depends="clean, compile, test" description="generate binary distribution">
-        <property name="bin-jar" value="${dist}/metadata-extractor-${library-version}.jar" />
-        <property name="bin-zip" value="${dist}/metadata-extractor-${library-version}.zip" />
-        <jar destfile="${bin-jar}" update="false">
-            <manifest>
-                <attribute name="Main-Class" value="com.drew.imaging.ImageMetadataReader"/>
-            </manifest>
-            <fileset dir="${output}" />
-            <file file="LICENSE-2.0.txt" />
-            <file file="README.txt" />
-        </jar>
-        <zip file="${bin-zip}" comment="Metadata Extractor - http://drewnoakes.com/code/exif/">
-            <file file="${bin-jar}" />
-            <file file="${lib}/xmpcore.jar" />
-            <file file="LICENSE-2.0.txt" />
-            <file file="README.txt" />
-        </zip>
-        <delete file="${bin-jar}" />
-    </target>
-
-    <target name="dist-source" depends="clean, compile, test" description="generate source distribution">
-<<<<<<< HEAD
-        <jar destfile="${dist}/metadata-extractor-${version}-src.jar" update="false">
-=======
-        <jar destfile="${dist}/metadata-extractor-${library-version}-src.jar" update="false">
->>>>>>> 7dc6e93d
-            <fileset dir="." includes="${src}/**/*.java, ${test-src}/**/*.java, ${sample-src}/**/*.*, ${test-src}/**/*.jpg, ${test-src}/**/*.psd, ${test-src}/**/*.bytes, ${test-src}/**/*.metadata, ${src}/**/package.html, ${test-src}/**/package.html, ${lib}/junit.jar, build.xml"/>
-            <file file="LICENSE-2.0.txt" />
-            <file file="README.txt" />
-        </jar>
-    </target>
-
-    <target name="javadoc" description="generate javadoc documentation">
-        <delete verbose="${verbose}" dir="${javadoc}" />
-        <javadoc
-            destdir="${javadoc}"
-            defaultexcludes="yes"
-            author="true"
-            version="true"
-            use="true"
-            access="protected"
-            windowtitle="Metadata-Extractor - JavaDoc - An Open Source Java Library for Image File Metadata"
-            failonerror="true">
-            <arg value="-notimestamp" />
-            <!-- be sure to only use single quotes in the CDATA sections below -->
-            <!-- TODO include <link rel='shortcut icon' href='http://metadata-extractor.googlecode.com/git/Resources/metadata-extractor.ico' /> -->
-            <header><![CDATA[<a href='http://www.drewnoakes.com/code/exif/' title='Go to the project home page.'><img src='http://metadata-extractor.googlecode.com/git/Resources/metadata-extractor-logo-131x30.png' border="0" alt='Metadata Extractor Logo'></a>]]></header>
-            <bottom><![CDATA[<i>Copyright &#169; 2003-2012 Drew Noakes. All Rights Reserved.</i>
-<script src='http://www.google-analytics.com/urchin.js' type='text/javascript'></script>
-<script type='text/javascript'>
-_uacct = 'UA-936661-1';
-urchinTracker();
-</script>]]></bottom>
-
-            <packageset dir="${src}" defaultexcludes="yes">
-                <include name="com/**"/>
-                <!--<exclude name="com/**/test"/>-->
-            </packageset>
-
-        </javadoc>
-        <copy file="Resources/javadoc-stylesheet.css" tofile="${javadoc}/stylesheet.css" overwrite="yes" />
-    </target>
-
-    <target name="all" depends="dist-source, dist-binaries, javadoc" description="prepare source and binary distributions, and javadoc"/>
-
-    <target name="dist-all" depends="dist-source, dist-binaries" description="prepare source and binary distributions"/>
-
-</project>
+<?xml version="1.0"?>
+
+<!--
+  ~ Copyright 2002-2012 Drew Noakes
+  ~
+  ~    Licensed under the Apache License, Version 2.0 (the "License");
+  ~    you may not use this file except in compliance with the License.
+  ~    You may obtain a copy of the License at
+  ~
+  ~        http://www.apache.org/licenses/LICENSE-2.0
+  ~
+  ~    Unless required by applicable law or agreed to in writing, software
+  ~    distributed under the License is distributed on an "AS IS" BASIS,
+  ~    WITHOUT WARRANTIES OR CONDITIONS OF ANY KIND, either express or implied.
+  ~    See the License for the specific language governing permissions and
+  ~    limitations under the License.
+  ~
+  ~ More information about this project is available at:
+  ~
+  ~    http://drewnoakes.com/code/exif/
+  ~    http://code.google.com/p/metadata-extractor/
+  -->
+
+<project name="metadata-extractor" default="test" basedir=".">
+
+    <description>metadata-extractor build file</description>
+
+    <property name="library-version" value="2.6.4"/>
+    <property name="java-version"    value="1.6"/>
+    <property name="dist"            location="Releases"/>
+    <property name="src"             value="Source"/>
+    <property name="output"          value="Output/Source"/>
+    <property name="test-src"        value="Tests"/>
+    <property name="test-output"     value="Output/Tests"/>
+    <property name="sample-src"      value="Samples"/>
+    <property name="javadoc"         value="Javadoc"/>
+    <property name="test.reports"    value="TestReports"/>
+    <property name="lib"             value="Libraries"/>
+    <property name="verbose"         value="true"/>
+    <property name="debug"           value="off"/>
+    <property name="classpath"       value="${lib}/junit-4.8.2.jar;${lib}/xmpcore.jar"/>
+
+    <target name="clean" description="deletes and recreates the destination directory">
+        <delete verbose="${verbose}" dir="${output}"/>
+        <mkdir dir="${output}"/>
+        <delete verbose="${verbose}" dir="${test-output}"/>
+        <mkdir dir="${test-output}"/>
+        <mkdir dir="${dist}"/>
+    </target>
+
+    <target name="compile" description="compile the source">
+        <!-- TODO somehow exclude file "${src}/com/drew/metadata/test/SampleUsage.java" to get rid of warnings -->
+        <javac classpath="${classpath}"
+               srcdir="${src}"
+               destdir="${output}"
+               source="${java-version}"
+               target="${java-version}"
+               debug="${debug}"
+               verbose="${verbose}"/>
+        <javac classpath="${classpath};${output}"
+               srcdir="${test-src}"
+               destdir="${test-output}"
+               source="${java-version}"
+               target="${java-version}"
+               debug="${debug}"
+               verbose="${verbose}"/>
+        <!--<copyfile src="LICENSE-2.0.txt" dest="${build}" forceoverwrite="true" />-->
+    </target>
+
+    <target name="test" depends="clean, compile" description="run all junit tests">
+        <delete verbose="${verbose}" dir="${test.reports}"/>
+        <mkdir dir="${test.reports}"/>
+        <junit printsummary="yes" logfailedtests="true" fork="yes" haltonfailure="yes">
+            <classpath>
+                <pathelement location="${output}"/>
+                <pathelement location="${test-output}"/>
+                <pathelement path="${java.class.path}"/>
+                <pathelement path="${lib}/junit-4.8.2.jar"/>
+                <pathelement path="${lib}/xmpcore.jar"/>
+            </classpath>
+            <formatter type="plain"/>
+            <!--<test name="com.drew.metadata.test.AllTests" />-->
+            <!--todir="${test.report.dir}"-->
+            <batchtest todir="${test.reports}">
+				<fileset dir="${test-src}">
+					<include name="**/*Test.java" />
+				</fileset>
+			</batchtest>
+        </junit>
+    </target>
+
+    <target name="dist-binaries" depends="clean, compile, test" description="generate binary distribution">
+        <property name="bin-jar" value="${dist}/metadata-extractor-${library-version}.jar" />
+        <property name="bin-zip" value="${dist}/metadata-extractor-${library-version}.zip" />
+        <jar destfile="${bin-jar}" update="false">
+            <manifest>
+                <attribute name="Main-Class" value="com.drew.imaging.ImageMetadataReader"/>
+            </manifest>
+            <fileset dir="${output}" />
+            <file file="LICENSE-2.0.txt" />
+            <file file="README.txt" />
+        </jar>
+        <zip file="${bin-zip}" comment="Metadata Extractor - http://drewnoakes.com/code/exif/">
+            <file file="${bin-jar}" />
+            <file file="${lib}/xmpcore.jar" />
+            <file file="LICENSE-2.0.txt" />
+            <file file="README.txt" />
+        </zip>
+        <delete file="${bin-jar}" />
+    </target>
+
+    <target name="dist-source" depends="clean, compile, test" description="generate source distribution">
+        <jar destfile="${dist}/metadata-extractor-${library-version}-src.jar" update="false">
+            <fileset dir="." includes="${src}/**/*.java, ${test-src}/**/*.java, ${sample-src}/**/*.*, ${test-src}/**/*.jpg, ${test-src}/**/*.psd, ${test-src}/**/*.bytes, ${test-src}/**/*.metadata, ${src}/**/package.html, ${test-src}/**/package.html, ${lib}/junit.jar, build.xml"/>
+            <file file="LICENSE-2.0.txt" />
+            <file file="README.txt" />
+        </jar>
+    </target>
+
+    <target name="javadoc" description="generate javadoc documentation">
+        <delete verbose="${verbose}" dir="${javadoc}" />
+        <javadoc
+            destdir="${javadoc}"
+            defaultexcludes="yes"
+            author="true"
+            version="true"
+            use="true"
+            access="protected"
+            windowtitle="Metadata-Extractor - JavaDoc - An Open Source Java Library for Image File Metadata"
+            failonerror="true">
+            <arg value="-notimestamp" />
+            <!-- be sure to only use single quotes in the CDATA sections below -->
+            <!-- TODO include <link rel='shortcut icon' href='http://metadata-extractor.googlecode.com/git/Resources/metadata-extractor.ico' /> -->
+            <header><![CDATA[<a href='http://www.drewnoakes.com/code/exif/' title='Go to the project home page.'><img src='http://metadata-extractor.googlecode.com/git/Resources/metadata-extractor-logo-131x30.png' border="0" alt='Metadata Extractor Logo'></a>]]></header>
+            <bottom><![CDATA[<i>Copyright &#169; 2003-2012 Drew Noakes. All Rights Reserved.</i>
+<script src='http://www.google-analytics.com/urchin.js' type='text/javascript'></script>
+<script type='text/javascript'>
+_uacct = 'UA-936661-1';
+urchinTracker();
+</script>]]></bottom>
+
+            <packageset dir="${src}" defaultexcludes="yes">
+                <include name="com/**"/>
+                <!--<exclude name="com/**/test"/>-->
+            </packageset>
+
+        </javadoc>
+        <copy file="Resources/javadoc-stylesheet.css" tofile="${javadoc}/stylesheet.css" overwrite="yes" />
+    </target>
+
+    <target name="all" depends="dist-source, dist-binaries, javadoc" description="prepare source and binary distributions, and javadoc"/>
+
+    <target name="dist-all" depends="dist-source, dist-binaries" description="prepare source and binary distributions"/>
+
+</project>